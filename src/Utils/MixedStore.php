--- conflicted
+++ resolved
@@ -56,9 +56,6 @@
     /**
      * @var bool
      */
-<<<<<<< HEAD
-    private $nullValueIsSet = false;
-=======
     private $nullValueIsSet;
 
     /**
@@ -80,7 +77,6 @@
      * @var bool
      */
     private $falseValueIsSet;
->>>>>>> bc6a7a3d
 
     /**
      * MixedStore constructor.
